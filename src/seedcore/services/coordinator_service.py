--- conflicted
+++ resolved
@@ -1,11 +1,7 @@
 # coordinator_service.py
 import os, time, uuid, httpx, asyncio
 from fastapi import FastAPI, HTTPException
-<<<<<<< HEAD
 from typing import Dict, Any, List, Optional, Iterable, Set, Tuple
-=======
-from typing import Dict, Any, List, Optional, Tuple
->>>>>>> cbac3abd
 from urllib.parse import urlparse
 from pathlib import Path
 from ray import serve
@@ -302,12 +298,10 @@
         self.ocps = OCPSValve()
         self.routing = RoutingDirectory()
         self.metrics = MetricsTracker()
-<<<<<<< HEAD
+
         self.graph_repository = None  # Lazily instantiated GraphTaskRepository
         self._graph_repo_checked = False
-=======
-        self.graph_task_repo = GraphTaskRepository()
->>>>>>> cbac3abd
+
         
         # Initialize safe storage (Redis with in-memory fallback)
         try:
@@ -1246,7 +1240,6 @@
                 self.metrics.track_metrics("hgnn_fallback", rr.get("success", False), latency_ms)
                 return {"success": rr.get("success", False), "result": rr, "path": "hgnn_fallback"}
 
-<<<<<<< HEAD
             root_task_dict = self._convert_task_to_dict(task)
             root_agent_id = None
             if isinstance(getattr(task, "params", None), dict):
@@ -1280,19 +1273,7 @@
                     getattr(task, "id", "unknown"),
                     persist_exc,
                 )
-=======
-            root_db_id: Optional[uuid.UUID] = None
-            try:
-                root_db_id = await self.graph_task_repo.create_task(
-                    root_task_dict,
-                    agent_id=root_agent_id,
-                )
-            except Exception as e:
-                logger.warning(
-                    f"[Coordinator] Failed to persist root HGNN task {root_task_dict.get('id')}: {e}"
-                )
-                root_db_id = None
->>>>>>> cbac3abd
+
 
             # Execute steps sequentially
             results = []
